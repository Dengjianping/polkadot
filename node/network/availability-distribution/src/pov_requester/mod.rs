--- conflicted
+++ resolved
@@ -120,77 +120,6 @@
 	}
 }
 
-<<<<<<< HEAD
-/// Get the session indices for the given relay chain parents.
-async fn get_activated_sessions<Context>(ctx: &mut Context, runtime: &mut RuntimeInfo, new_heads: impl Iterator<Item = &Hash>)
-	-> super::Result<impl Iterator<Item = (Hash, SessionIndex)>>
-where
-	Context: SubsystemContext,
-{
-	let mut sessions = Vec::new();
-	for parent in new_heads {
-		sessions.push((*parent, runtime.get_session_index(ctx, *parent).await?));
-	}
-	Ok(sessions.into_iter())
-}
-
-/// Connect to validators of our validator group.
-async fn connect_to_relevant_validators<Context>(
-	ctx: &mut Context,
-	runtime: &mut RuntimeInfo,
-	parent: Hash,
-	session: SessionIndex
-)
-	-> super::Result<Option<oneshot::Sender<()>>>
-where
-	Context: SubsystemContext,
-{
-	if let Some(validator_ids) = determine_relevant_validators(ctx, runtime, parent, session).await? {
-		let (tx, keep_alive) = oneshot::channel();
-		ctx.send_message(AllMessages::NetworkBridge(NetworkBridgeMessage::ConnectToValidators {
-			validator_ids, peer_set: PeerSet::Validation, keep_alive
-		})).await;
-		Ok(Some(tx))
-	} else {
-		Ok(None)
-	}
-}
-
-/// Get the validators in our validator group.
-///
-/// Return: `None` if not a validator.
-async fn determine_relevant_validators<Context>(
-	ctx: &mut Context,
-	runtime: &mut RuntimeInfo,
-	parent: Hash,
-	session: SessionIndex,
-)
-	-> super::Result<Option<Vec<AuthorityDiscoveryId>>>
-where
-	Context: SubsystemContext,
-{
-	let info = runtime.get_session_info_by_index(ctx, parent, session).await?;
-	if let ValidatorInfo {
-			our_index: Some(our_index),
-			our_group: Some(our_group)
-	} = &info.validator_info {
-
-		let indeces = info.session_info.validator_groups.get(our_group.0 as usize)
-			.expect("Our group got retrieved from that session info, it must exist. qed.")
-			.clone();
-		Ok(Some(
-			indeces.into_iter()
-			   .filter(|i| *i != *our_index)
-			   .map(|i| info.session_info.discovery_keys[i.0 as usize].clone())
-			   .collect()
-	   ))
-	} else {
-		Ok(None)
-	}
-}
-
-=======
->>>>>>> a886a4be
 #[cfg(test)]
 mod tests {
 	use assert_matches::assert_matches;
