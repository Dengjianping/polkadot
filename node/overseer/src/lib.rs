// Copyright 2020 Parity Technologies (UK) Ltd.
// This file is part of Polkadot.

// Polkadot is free software: you can redistribute it and/or modify
// it under the terms of the GNU General Public License as published by
// the Free Software Foundation, either version 3 of the License, or
// (at your option) any later version.

// Polkadot is distributed in the hope that it will be useful,
// but WITHOUT ANY WARRANTY; without even the implied warranty of
// MERCHANTABILITY or FITNESS FOR A PARTICULAR PURPOSE.  See the
// GNU General Public License for more details.

// You should have received a copy of the GNU General Public License
// along with Polkadot.  If not, see <http://www.gnu.org/licenses/>.

//! # Overseer
//!
//! `overseer` implements the Overseer architecture described in the
//! [implementers-guide](https://w3f.github.io/parachain-implementers-guide/node/index.html).
//! For the motivations behind implementing the overseer itself you should
//! check out that guide, documentation in this crate will be mostly discussing
//! technical stuff.
//!
//! An `Overseer` is something that allows spawning/stopping and overseeing
//! asynchronous tasks as well as establishing a well-defined and easy to use
//! protocol that the tasks can use to communicate with each other. It is desired
//! that this protocol is the only way tasks communicate with each other, however
//! at this moment there are no foolproof guards against other ways of communication.
//!
//! The `Overseer` is instantiated with a pre-defined set of `Subsystems` that
//! share the same behavior from `Overseer`'s point of view.
//!
//! ```text
//!                              +-----------------------------+
//!                              |         Overseer            |
//!                              +-----------------------------+
//!
//!             ................|  Overseer "holds" these and uses |..............
//!             .                  them to (re)start things                      .
//!             .                                                                .
//!             .  +-------------------+                +---------------------+  .
//!             .  |   Subsystem1      |                |   Subsystem2        |  .
//!             .  +-------------------+                +---------------------+  .
//!             .           |                                       |            .
//!             ..................................................................
//!                         |                                       |
//!                       start()                                 start()
//!                         V                                       V
//!             ..................| Overseer "runs" these |.......................
//!             .  +--------------------+               +---------------------+  .
//!             .  | SubsystemInstance1 |               | SubsystemInstance2  |  .
//!             .  +--------------------+               +---------------------+  .
//!             ..................................................................
//! ```

// #![deny(unused_results)]
// unused dependencies can not work for test and examples at the same time
// yielding false positives
#![warn(missing_docs)]

use std::fmt::{self, Debug};
use std::pin::Pin;
use std::sync::Arc;
use std::time::Duration;
use std::collections::{hash_map, HashMap};
use std::iter::FromIterator;

use futures::channel::oneshot;
use futures::{
	select,
	future::BoxFuture,
	Future, FutureExt, StreamExt,
};
use lru::LruCache;

use polkadot_primitives::v1::{Block, BlockId,BlockNumber, Hash, ParachainHost};
use client::{BlockImportNotification, BlockchainEvents, FinalityNotification};
use sp_api::{ApiExt, ProvideRuntimeApi};

use polkadot_node_network_protocol::{
	v1 as protocol_v1,
};
use polkadot_node_subsystem::messages::{
	CandidateValidationMessage, CandidateBackingMessage,
	ChainApiMessage, StatementDistributionMessage,
	AvailabilityDistributionMessage, BitfieldSigningMessage, BitfieldDistributionMessage,
	ProvisionerMessage, RuntimeApiMessage,
	AvailabilityStoreMessage, NetworkBridgeMessage, CollationGenerationMessage,
	CollatorProtocolMessage, AvailabilityRecoveryMessage, ApprovalDistributionMessage,
	ApprovalVotingMessage, GossipSupportMessage,
	NetworkBridgeEvent,
	DisputeParticipationMessage, DisputeCoordinatorMessage, ChainSelectionMessage,
};
pub use polkadot_node_subsystem::{
	OverseerSignal,
	errors::{SubsystemResult, SubsystemError,},
	ActiveLeavesUpdate, ActivatedLeaf, LeafStatus,
	jaeger,
};

/// TODO legacy, to be deleted, left for easier integration
mod subsystems;
pub use self::subsystems::AllSubsystems;

mod metrics;
use self::metrics::Metrics;

use polkadot_node_metrics::{
	metrics::{
		prometheus,
		Metrics as MetricsTrait
	},
	Metronome,
};
pub use polkadot_overseer_gen::{
	TimeoutExt,
	SpawnNamed,
	Subsystem,
	SubsystemMeterReadouts,
	SubsystemMeters,
	SubsystemIncomingMessages,
	SubsystemInstance,
	SubsystemSender,
	SubsystemContext,
	overlord,
	MessagePacket,
	SignalsReceived,
	FromOverseer,
	ToOverseer,
	MapSubsystem,
};
pub use polkadot_overseer_gen as gen;

/// Boiler plate reduction, `Signal` and `AllMessages` are fixed for one overseer.
/// So the only variation for external entities is `M`.
pub trait SubsystemCtx<M> : SubsystemContext<Message = M, Signal = OverseerSignal, AllMessages = AllMessages> {
}

impl<T,M> SubsystemCtx<M> for T
where
	T: SubsystemContext<Message = M, Signal = OverseerSignal, AllMessages = AllMessages>
{
}


/// Whether a header supports parachain consensus or not.
pub trait HeadSupportsParachains {
	/// Return true if the given header supports parachain consensus. Otherwise, false.
	fn head_supports_parachains(&self, head: &Hash) -> bool;
}

impl<Client> HeadSupportsParachains for Arc<Client> where
	Client: ProvideRuntimeApi<Block>,
	Client::Api: ParachainHost<Block>,
{
	fn head_supports_parachains(&self, head: &Hash) -> bool {
		let id = BlockId::Hash(*head);
		self.runtime_api().has_api::<dyn ParachainHost<Block>>(&id).unwrap_or(false)
	}
}


/// A handler used to communicate with the [`Overseer`].
///
/// [`Overseer`]: struct.Overseer.html
#[derive(Clone)]
pub struct Handler(pub OverseerHandler);

impl Handler {
	/// Inform the `Overseer` that that some block was imported.
	#[tracing::instrument(level = "trace", skip(self), fields(subsystem = LOG_TARGET))]
	pub async fn block_imported(&mut self, block: BlockInfo) {
		self.send_and_log_error(Event::BlockImported(block)).await
	}

	/// Send some message to one of the `Subsystem`s.
	#[tracing::instrument(level = "trace", skip(self, msg), fields(subsystem = LOG_TARGET))]
	pub async fn send_msg(&mut self, msg: impl Into<AllMessages>) {
		self.send_and_log_error(Event::MsgToSubsystem(msg.into())).await
	}

	/// Inform the `Overseer` that some block was finalized.
	#[tracing::instrument(level = "trace", skip(self), fields(subsystem = LOG_TARGET))]
	pub async fn block_finalized(&mut self, block: BlockInfo) {
		self.send_and_log_error(Event::BlockFinalized(block)).await
	}

	/// Wait for a block with the given hash to be in the active-leaves set.
	///
	/// The response channel responds if the hash was activated and is closed if the hash was deactivated.
	/// Note that due the fact the overseer doesn't store the whole active-leaves set, only deltas,
	/// the response channel may never return if the hash was deactivated before this call.
	/// In this case, it's the caller's responsibility to ensure a timeout is set.
	#[tracing::instrument(level = "trace", skip(self, response_channel), fields(subsystem = LOG_TARGET))]
	pub async fn wait_for_activation(&mut self, hash: Hash, response_channel: oneshot::Sender<SubsystemResult<()>>) {
		self.send_and_log_error(Event::ExternalRequest(ExternalRequest::WaitForActivation {
				hash,
				response_channel
		})).await;
	}

	/// Tell `Overseer` to shutdown.
	#[tracing::instrument(level = "trace", skip(self), fields(subsystem = LOG_TARGET))]
	pub async fn stop(&mut self) {
		self.send_and_log_error(Event::Stop).await;
	}

	async fn send_and_log_error(&mut self, event: Event) {
		if self.0.send(event).await.is_err() {
			tracing::info!(target: LOG_TARGET, "Failed to send an event to Overseer");
		}
	}

	/// Whether the overseer handler is connected to an overseer.
	#[deprecated(note ="Makes no sense imho")]
	pub fn is_connected(&self) -> bool {
		true
	}

	/// Whether the handler is disconnected.
	#[deprecated(note="Makes no sense imho")]
	pub fn is_disconnected(&self) -> bool {
		false
	}

	/// Using this handler, connect another handler to the same
	/// overseer, if any.
	pub fn connect_other(&self, other: &mut Handler) {
		*other = self.clone();
	}
}

/// An event telling the `Overseer` on the particular block
/// that has been imported or finalized.
///
/// This structure exists solely for the purposes of decoupling
/// `Overseer` code from the client code and the necessity to call
/// `HeaderBackend::block_number_from_id()`.
#[derive(Debug, Clone)]
pub struct BlockInfo {
	/// hash of the block.
	pub hash: Hash,
	/// hash of the parent block.
	pub parent_hash: Hash,
	/// block's number.
	pub number: BlockNumber,
}

impl From<BlockImportNotification<Block>> for BlockInfo {
	fn from(n: BlockImportNotification<Block>) -> Self {
		BlockInfo {
			hash: n.hash,
			parent_hash: n.header.parent_hash,
			number: n.header.number,
		}
	}
}

impl From<FinalityNotification<Block>> for BlockInfo {
	fn from(n: FinalityNotification<Block>) -> Self {
		BlockInfo {
			hash: n.hash,
			parent_hash: n.header.parent_hash,
			number: n.header.number,
		}
	}
}

/// An event from outside the overseer scope, such
/// as the substrate framework or user interaction.
pub enum Event {
	/// A new block was imported.
	BlockImported(BlockInfo),
	/// A block was finalized with i.e. babe or another consensus algorithm.
	BlockFinalized(BlockInfo),
<<<<<<< HEAD
	/// An explicit message to the subsystem.
	MsgToSubsystem(AllMessages),
	/// An external request, see the inner type for details.
=======
	MsgToSubsystem {
		msg: AllMessages,
		origin: &'static str,
	},
>>>>>>> ade20586
	ExternalRequest(ExternalRequest),
	/// Stop the overseer on i.e. a UNIX signal.
	Stop,
}

/// Some request from outer world.
pub enum ExternalRequest {
	/// Wait for the activation of a particular hash
	/// and be notified by means of the return channel.
	WaitForActivation {
		/// The relay parent for which activation to wait for.
		hash: Hash,
		/// Response channel to await on.
		response_channel: oneshot::Sender<SubsystemResult<()>>,
	},
}

<<<<<<< HEAD
=======
/// A handler used to communicate with the [`Overseer`].
///
/// [`Overseer`]: struct.Overseer.html
#[derive(Clone)]
pub struct OverseerHandler {
	events_tx: Option<metered::MeteredSender<Event>>,
}

impl OverseerHandler {
	/// Create a disconnected overseer handler.
	pub fn disconnected() -> Self {
		OverseerHandler {
			events_tx: None,
		}
	}

	/// Whether the overseer handler is connected to an overseer.
	pub fn is_connected(&self) -> bool {
		self.events_tx.is_some()
	}

	/// Whether the handler is disconnected.
	pub fn is_disconnected(&self) -> bool {
		self.events_tx.is_none()
	}

	/// Using this handler, connect another handler to the same
	/// overseer, if any.
	pub fn connect_other(&self, other: &mut OverseerHandler) {
		other.events_tx = self.events_tx.clone();
	}

	/// Inform the `Overseer` that that some block was imported.
	pub async fn block_imported(&mut self, block: BlockInfo) {
		self.send_and_log_error(Event::BlockImported(block)).await
	}

	/// Send some message to one of the `Subsystem`s.
	pub async fn send_msg(&mut self, msg: impl Into<AllMessages>, origin: &'static str) {
		self.send_and_log_error(Event::MsgToSubsystem {
			msg: msg.into(),
			origin,
		}).await
	}

	/// Same as `send_msg`, but with no origin. Used for tests.
	pub async fn send_msg_anon(&mut self, msg: impl Into<AllMessages>) {
		self.send_msg(msg, "").await
	}

	/// Inform the `Overseer` that some block was finalized.
	pub async fn block_finalized(&mut self, block: BlockInfo) {
		self.send_and_log_error(Event::BlockFinalized(block)).await
	}

	/// Wait for a block with the given hash to be in the active-leaves set.
	///
	/// The response channel responds if the hash was activated and is closed if the hash was deactivated.
	/// Note that due the fact the overseer doesn't store the whole active-leaves set, only deltas,
	/// the response channel may never return if the hash was deactivated before this call.
	/// In this case, it's the caller's responsibility to ensure a timeout is set.
	pub async fn wait_for_activation(&mut self, hash: Hash, response_channel: oneshot::Sender<SubsystemResult<()>>) {
		self.send_and_log_error(Event::ExternalRequest(ExternalRequest::WaitForActivation {
			hash,
			response_channel
		})).await
	}

	/// Tell `Overseer` to shutdown.
	pub async fn stop(&mut self) {
		self.send_and_log_error(Event::Stop).await
	}

	async fn send_and_log_error(&mut self, event: Event) {
		if let Some(ref mut events_tx) = self.events_tx {
			if events_tx.send(event).await.is_err() {
				tracing::info!(target: LOG_TARGET, "Failed to send an event to Overseer");
			}
		}
	}
}

>>>>>>> ade20586
/// Glues together the [`Overseer`] and `BlockchainEvents` by forwarding
/// import and finality notifications into the [`OverseerHandler`].
pub async fn forward_events<P: BlockchainEvents<Block>>(
	client: Arc<P>,
	mut handler: Handler,
) {
	let mut finality = client.finality_notification_stream();
	let mut imports = client.import_notification_stream();

	loop {
		select! {
			f = finality.next() => {
				match f {
					Some(block) => {
						handler.block_finalized(block.into()).await;
					}
					None => break,
				}
			},
			i = imports.next() => {
				match i {
					Some(block) => {
						handler.block_imported(block.into()).await;
					}
					None => break,
				}
			},
			complete => break,
		}
	}
}

/// The `Overseer` itself.
#[overlord(
	gen=AllMessages,
	event=Event,
	signal=OverseerSignal,
	error=SubsystemError,
	network=NetworkBridgeEvent<protocol_v1::ValidationProtocol>,
)]
pub struct Overseer<SupportsParachains> {

	#[subsystem(no_dispatch, CandidateValidationMessage)]
	candidate_validation: CandidateValidation,

	#[subsystem(no_dispatch, CandidateBackingMessage)]
	candidate_backing: CandidateBacking,

	#[subsystem(StatementDistributionMessage)]
	statement_distribution: StatementDistribution,

	#[subsystem(no_dispatch, AvailabilityDistributionMessage)]
	availability_distribution: AvailabilityDistribution,

<<<<<<< HEAD
	#[subsystem(no_dispatch, AvailabilityRecoveryMessage)]
	availability_recovery: AvailabilityRecovery,
=======
#[async_trait::async_trait]
impl SubsystemSender for OverseerSubsystemSender {
	async fn send_message(&mut self, msg: AllMessages) {
		let needed_signals = self.signals_received.load();
		self.channels.send_and_log_error(needed_signals, msg).await;
	}
>>>>>>> ade20586

	#[subsystem(blocking, no_dispatch, BitfieldSigningMessage)]
	bitfield_signing: BitfieldSigning,

	#[subsystem(BitfieldDistributionMessage)]
	bitfield_distribution: BitfieldDistribution,

	#[subsystem(no_dispatch, ProvisionerMessage)]
	provisioner: Provisioner,

	#[subsystem(no_dispatch, blocking, RuntimeApiMessage)]
	runtime_api: RuntimeApi,

	#[subsystem(no_dispatch, blocking, AvailabilityStoreMessage)]
	availability_store: AvailabilityStore,

	#[subsystem(no_dispatch, NetworkBridgeMessage)]
	network_bridge: NetworkBridge,

	#[subsystem(no_dispatch, blocking, ChainApiMessage)]
	chain_api: ChainApi,

<<<<<<< HEAD
	#[subsystem(no_dispatch, CollationGenerationMessage)]
	collation_generation: CollationGeneration,

	#[subsystem(no_dispatch, CollatorProtocolMessage)]
	collator_protocol: CollatorProtocol,
=======
	async fn recv(&mut self) -> SubsystemResult<FromOverseer<M>> {
		loop {
			// If we have a message pending an overseer signal, we only poll for signals
			// in the meantime.
			let signals_received = self.signals_received.load();
			if let Some((needs_signals_received, msg)) = self.pending_incoming.take() {
				if needs_signals_received <= signals_received {
					return Ok(FromOverseer::Communication { msg });
				} else {
					self.pending_incoming = Some((needs_signals_received, msg));
					tracing::debug!(
						target: LOG_TARGET,
						subsystem = std::any::type_name::<M>(),
						diff = needs_signals_received - signals_received,
						"waiting for a signal",
					);
					// wait for next signal.
					let signal = self.signals.next().await
						.ok_or(SubsystemError::Context(
							"Signal channel is terminated and empty."
							.to_owned()
						))?;
>>>>>>> ade20586

	#[subsystem(ApprovalDistributionMessage)]
	approval_distribution: ApprovalDistribution,

<<<<<<< HEAD
	#[subsystem(no_dispatch, ApprovalVotingMessage)]
	approval_voting: ApprovalVoting,
=======
			let mut await_message = self.messages.next();
			let mut await_signal = self.signals.next();
			let pending_incoming = &mut self.pending_incoming;

			// Otherwise, wait for the next signal or incoming message.
			let from_overseer = futures::select_biased! {
				signal = await_signal => {
					let signal = signal
						.ok_or(SubsystemError::Context(
							"Signal channel is terminated and empty."
							.to_owned()
						))?;

					FromOverseer::Signal(signal)
				}
				msg = await_message => {
					let packet = msg
						.ok_or(SubsystemError::Context(
							"Message channel is terminated and empty."
							.to_owned()
						))?;

					if packet.signals_received > signals_received {
						// wait until we've received enough signals to return this message.
						*pending_incoming = Some((packet.signals_received, packet.message));
						continue;
					} else {
						// we know enough to return this message.
						FromOverseer::Communication { msg: packet.message}
					}
				}
			};
>>>>>>> ade20586

	#[subsystem(no_dispatch, GossipSupportMessage)]
	gossip_support: GossipSupport,

	#[subsystem(no_dispatch, wip, DisputeCoordinatorMessage)]
	dipute_coordinator: DisputeCoordinator,

	#[subsystem(no_dispatch, wip, DisputeParticipationMessage)]
	dispute_participation: DisputeParticipation,

<<<<<<< HEAD
	#[subsystem(no_dispatch, wip, ChainSelectionMessage)]
	chain_selection: ChainSelection,
=======
	fn spawn_blocking(&mut self, name: &'static str, s: Pin<Box<dyn Future<Output = ()> + Send>>)
		-> SubsystemResult<()>
	{
		self.to_overseer.unbounded_send(ToOverseer::SpawnBlockingJob {
			name,
			s,
		}).map_err(|_| SubsystemError::TaskSpawn(name))
	}

	fn sender(&mut self) -> &mut OverseerSubsystemSender {
		&mut self.to_subsystems
	}
}

/// A subsystem that we oversee.
///
/// Ties together the [`Subsystem`] itself and it's running instance
/// (which may be missing if the [`Subsystem`] is not running at the moment
/// for whatever reason).
///
/// [`Subsystem`]: trait.Subsystem.html
struct OverseenSubsystem<M> {
	instance: Option<SubsystemInstance<M>>,
}

impl<M> OverseenSubsystem<M> {
	/// Send a message to the wrapped subsystem.
	///
	/// If the inner `instance` is `None`, nothing is happening.
	async fn send_message(&mut self, msg: M, origin: &'static str) -> SubsystemResult<()> {
		const MESSAGE_TIMEOUT: Duration = Duration::from_secs(10);

		if let Some(ref mut instance) = self.instance {
			match instance.tx_bounded.send(MessagePacket {
				signals_received: instance.signals_received,
				message: msg.into()
			}).timeout(MESSAGE_TIMEOUT).await
			{
				None => {
					tracing::error!(
						target: LOG_TARGET,
						%origin,
						"Subsystem {} appears unresponsive.",
						instance.name,
					);
					Err(SubsystemError::SubsystemStalled(instance.name))
				}
				Some(res) => res.map_err(Into::into),
			}
		} else {
			Ok(())
		}
	}

	/// Send a signal to the wrapped subsystem.
	///
	/// If the inner `instance` is `None`, nothing is happening.
	async fn send_signal(&mut self, signal: OverseerSignal) -> SubsystemResult<()> {
		const SIGNAL_TIMEOUT: Duration = Duration::from_secs(10);

		if let Some(ref mut instance) = self.instance {
			match instance.tx_signal.send(signal.clone()).timeout(SIGNAL_TIMEOUT).await {
				None => {
					tracing::error!(
						target: LOG_TARGET,
						?signal,
						received = instance.signals_received,
						"Subsystem {} appears unresponsive.",
						instance.name,
					);
					Err(SubsystemError::SubsystemStalled(instance.name))
				}
				Some(res) => {
					let res = res.map_err(Into::into);
					if res.is_ok() {
						instance.signals_received += 1;
					}
					res
				}
			}
		} else {
			Ok(())
		}
	}
}

#[derive(Clone)]
struct SubsystemMeters {
	bounded: metered::Meter,
	unbounded: metered::Meter,
	signals: metered::Meter,
}

impl SubsystemMeters {
	fn read(&self) -> SubsystemMeterReadouts {
		SubsystemMeterReadouts {
			bounded: self.bounded.read(),
			unbounded: self.unbounded.read(),
			signals: self.signals.read(),
		}
	}
}

struct SubsystemMeterReadouts {
	bounded: metered::Readout,
	unbounded: metered::Readout,
	signals: metered::Readout,
}


/// Store 2 days worth of blocks, not accounting for forks,
/// in the LRU cache. Assumes a 6-second block time.
const KNOWN_LEAVES_CACHE_SIZE: usize = 2 * 24 * 3600 / 6;

/// The `Overseer` itself.
pub struct Overseer<S, SupportsParachains> {
	/// Handles to all subsystems.
	subsystems: AllSubsystems<
		OverseenSubsystem<CandidateValidationMessage>,
		OverseenSubsystem<CandidateBackingMessage>,
		OverseenSubsystem<StatementDistributionMessage>,
		OverseenSubsystem<AvailabilityDistributionMessage>,
		OverseenSubsystem<AvailabilityRecoveryMessage>,
		OverseenSubsystem<BitfieldSigningMessage>,
		OverseenSubsystem<BitfieldDistributionMessage>,
		OverseenSubsystem<ProvisionerMessage>,
		OverseenSubsystem<RuntimeApiMessage>,
		OverseenSubsystem<AvailabilityStoreMessage>,
		OverseenSubsystem<NetworkBridgeMessage>,
		OverseenSubsystem<ChainApiMessage>,
		OverseenSubsystem<CollationGenerationMessage>,
		OverseenSubsystem<CollatorProtocolMessage>,
		OverseenSubsystem<ApprovalDistributionMessage>,
		OverseenSubsystem<ApprovalVotingMessage>,
		OverseenSubsystem<GossipSupportMessage>,
	>,

	/// Spawner to spawn tasks to.
	s: S,

	/// Here we keep handles to spawned subsystems to be notified when they terminate.
	running_subsystems: FuturesUnordered<BoxFuture<'static, SubsystemResult<()>>>,

	/// Gather running subsystems' outbound streams into one.
	to_overseer_rx: Fuse<metered::UnboundedMeteredReceiver<ToOverseer>>,

	/// Events that are sent to the overseer from the outside world
	events_rx: metered::MeteredReceiver<Event>,
>>>>>>> ade20586

	/// External listeners waiting for a hash to be in the active-leave set.
	pub activation_external_listeners: HashMap<Hash, Vec<oneshot::Sender<SubsystemResult<()>>>>,

	/// Stores the [`jaeger::Span`] per active leaf.
	pub span_per_active_leaf: HashMap<Hash, Arc<jaeger::Span>>,

	/// A set of leaves that `Overseer` starts working with.
	///
	/// Drained at the beginning of `run` and never used again.
	pub leaves: Vec<(Hash, BlockNumber)>,

	/// The set of the "active leaves".
	pub active_leaves: HashMap<Hash, BlockNumber>,

	/// An implementation for checking whether a header supports parachain consensus.
	pub supports_parachains: SupportsParachains,

	/// An LRU cache for keeping track of relay-chain heads that have already been seen.
	pub known_leaves: LruCache<Hash, ()>,

	/// Various Prometheus metrics.
	pub metrics: Metrics,
}

impl<S, SupportsParachains> Overseer<S, SupportsParachains>
where
	SupportsParachains: HeadSupportsParachains,
	S: SpawnNamed,
{
	/// Create a new instance of the [`Overseer`] with a fixed set of [`Subsystem`]s.
	///
	/// This returns the overseer along with an [`OverseerHandler`] which can
	/// be used to send messages from external parts of the codebase.
	///
	/// The [`OverseerHandler`] returned from this function is connected to
	/// the returned [`Overseer`].
	///
	/// ```text
	///                  +------------------------------------+
	///                  |            Overseer                |
	///                  +------------------------------------+
	///                    /            |             |      \
	///      ................. subsystems...................................
	///      . +-----------+    +-----------+   +----------+   +---------+ .
	///      . |           |    |           |   |          |   |         | .
	///      . +-----------+    +-----------+   +----------+   +---------+ .
	///      ...............................................................
	///                              |
	///                        probably `spawn`
	///                            a `job`
	///                              |
	///                              V
	///                         +-----------+
	///                         |           |
	///                         +-----------+
	///
	/// ```
	///
	/// [`Subsystem`]: trait.Subsystem.html
	///
	/// # Example
	///
	/// The [`Subsystems`] may be any type as long as they implement an expected interface.
	/// Here, we create a mock validation subsystem and a few dummy ones and start the `Overseer` with them.
	/// For the sake of simplicity the termination of the example is done with a timeout.
	/// ```
	/// # use std::time::Duration;
	/// # use futures::{executor, pin_mut, select, FutureExt};
	/// # use futures_timer::Delay;
	/// # use polkadot_overseer::{Overseer, HeadSupportsParachains, AllSubsystems};
	/// # use polkadot_primitives::v1::Hash;
	/// # use polkadot_node_subsystem::{
	/// #     Subsystem, DummySubsystem, SpawnedSubsystem, SubsystemContext,
	/// #     messages::CandidateValidationMessage,
	/// # };
	///
	/// struct ValidationSubsystem;
	///
	/// impl<C> Subsystem<C> for ValidationSubsystem
	///     where C: SubsystemContext<Message=CandidateValidationMessage>
	/// {
	///     fn start(
	///         self,
	///         mut ctx: C,
	///     ) -> SpawnedSubsystem {
	///         SpawnedSubsystem {
	///             name: "validation-subsystem",
	///             future: Box::pin(async move {
	///                 loop {
	///                     Delay::new(Duration::from_secs(1)).await;
	///                 }
	///             }),
	///         }
	///     }
	/// }
	///
	/// # fn main() { executor::block_on(async move {
	///
	/// struct AlwaysSupportsParachains;
	/// impl HeadSupportsParachains for AlwaysSupportsParachains {
	///      fn head_supports_parachains(&self, _head: &Hash) -> bool { true }
	/// }
	/// let spawner = sp_core::testing::TaskExecutor::new();
	/// let all_subsystems = AllSubsystems::<()>::dummy().replace_candidate_validation(ValidationSubsystem);
	/// let (overseer, _handler) = Overseer::new(
	///     vec![],
	///     all_subsystems,
	///     None,
	///     AlwaysSupportsParachains,
	///     spawner,
	/// ).unwrap();
	///
	/// let timer = Delay::new(Duration::from_millis(50)).fuse();
	///
	/// let overseer_fut = overseer.run().fuse();
	/// pin_mut!(timer);
	/// pin_mut!(overseer_fut);
	///
	/// select! {
	///     _ = overseer_fut => (),
	///     _ = timer => (),
	/// }
	/// #
	/// # }); }
	/// ```
	pub fn new<CV, CB, SD, AD, AR, BS, BD, P, RA, AS, NB, CA, CG, CP, ApD, ApV, GS>(
		leaves: impl IntoIterator<Item = BlockInfo>,
		all_subsystems: AllSubsystems<CV, CB, SD, AD, AR, BS, BD, P, RA, AS, NB, CA, CG, CP, ApD, ApV, GS>,
		prometheus_registry: Option<&prometheus::Registry>,
		supports_parachains: SupportsParachains,
		s: S,
	) -> SubsystemResult<(Self, Handler)>
	where
		CV: Subsystem<OverseerSubsystemContext<CandidateValidationMessage>, SubsystemError> + Send,
		CB: Subsystem<OverseerSubsystemContext<CandidateBackingMessage>, SubsystemError> + Send,
		SD: Subsystem<OverseerSubsystemContext<StatementDistributionMessage>, SubsystemError> + Send,
		AD: Subsystem<OverseerSubsystemContext<AvailabilityDistributionMessage>, SubsystemError> + Send,
		AR: Subsystem<OverseerSubsystemContext<AvailabilityRecoveryMessage>, SubsystemError> + Send,
		BS: Subsystem<OverseerSubsystemContext<BitfieldSigningMessage>, SubsystemError> + Send,
		BD: Subsystem<OverseerSubsystemContext<BitfieldDistributionMessage>, SubsystemError> + Send,
		P: Subsystem<OverseerSubsystemContext<ProvisionerMessage>, SubsystemError> + Send,
		RA: Subsystem<OverseerSubsystemContext<RuntimeApiMessage>, SubsystemError> + Send,
		AS: Subsystem<OverseerSubsystemContext<AvailabilityStoreMessage>, SubsystemError> + Send,
		NB: Subsystem<OverseerSubsystemContext<NetworkBridgeMessage>, SubsystemError> + Send,
		CA: Subsystem<OverseerSubsystemContext<ChainApiMessage>, SubsystemError> + Send,
		CG: Subsystem<OverseerSubsystemContext<CollationGenerationMessage>, SubsystemError> + Send,
		CP: Subsystem<OverseerSubsystemContext<CollatorProtocolMessage>, SubsystemError> + Send,
		ApD: Subsystem<OverseerSubsystemContext<ApprovalDistributionMessage>, SubsystemError> + Send,
		ApV: Subsystem<OverseerSubsystemContext<ApprovalVotingMessage>, SubsystemError> + Send,
		GS: Subsystem<OverseerSubsystemContext<GossipSupportMessage>, SubsystemError> + Send,
		S: SpawnNamed,
	{
		let metrics: Metrics = <Metrics as MetricsTrait>::register(prometheus_registry)?;

		let (mut overseer, handler) = Self::builder()
			.candidate_validation(all_subsystems.candidate_validation)
			.candidate_backing(all_subsystems.candidate_backing)
			.statement_distribution(all_subsystems.statement_distribution)
			.availability_distribution(all_subsystems.availability_distribution)
			.availability_recovery(all_subsystems.availability_recovery)
			.bitfield_signing(all_subsystems.bitfield_signing)
			.bitfield_distribution(all_subsystems.bitfield_distribution)
			.provisioner(all_subsystems.provisioner)
			.runtime_api(all_subsystems.runtime_api)
			.availability_store(all_subsystems.availability_store)
			.network_bridge(all_subsystems.network_bridge)
			.chain_api(all_subsystems.chain_api)
			.collation_generation(all_subsystems.collation_generation)
			.collator_protocol(all_subsystems.collator_protocol)
			.approval_distribution(all_subsystems.approval_distribution)
			.approval_voting(all_subsystems.approval_voting)
			.gossip_support(all_subsystems.gossip_support)
			.leaves(Vec::from_iter(
				leaves.into_iter().map(|BlockInfo { hash, parent_hash: _, number }| (hash, number))
			))
			.known_leaves(LruCache::new(128))// FIXME verify this number
			.active_leaves(Default::default())
			.span_per_active_leaf(Default::default())
			.activation_external_listeners(Default::default())
			.supports_parachains(supports_parachains)
			.metrics(metrics.clone())
			.spawner(s)
			.build()?;

		// spawn the metrics metronome task
		{
			struct ExtractNameAndMeters;

			impl<'a, T: 'a> MapSubsystem<&'a OverseenSubsystem<T>> for ExtractNameAndMeters {
				type Output = Option<(&'static str, SubsystemMeters)>;

				fn map_subsystem(&self, subsystem: &'a OverseenSubsystem<T>) -> Self::Output {
					subsystem.instance.as_ref().map(|instance| {
						(
							instance.name,
							instance.meters.clone(),
						)
					})
				}
			}
			let subsystem_meters = overseer.map_subsystems(ExtractNameAndMeters);

			let metronome_metrics = metrics.clone();
			let metronome = Metronome::new(std::time::Duration::from_millis(950))
				.for_each(move |_| {

					// We combine the amount of messages from subsystems to the overseer
					// as well as the amount of messages from external sources to the overseer
					// into one `to_overseer` value.
					metronome_metrics.channel_fill_level_snapshot(
						subsystem_meters.iter()
							.cloned()
							.filter_map(|x| x)
							.map(|(name, ref meters)| (name, meters.read()))
					);

					async move {
						()
					}
				});
			overseer.spawner().spawn("metrics_metronome", Box::pin(metronome));
		}

		Ok((overseer, Handler(handler)))
	}

	/// Stop the overseer.
	async fn stop(mut self) {
		::std::mem::drop(
			self.wait_terminate(
				OverseerSignal::Conclude,
				::std::time::Duration::from_secs(1_u64)
			).await
		);
	}

	/// Run the `Overseer`.
	pub async fn run(mut self) -> SubsystemResult<()> {
		let mut update = ActiveLeavesUpdate::default();

		for (hash, number) in std::mem::take(&mut self.leaves) {
			let _ = self.active_leaves.insert(hash, number);
			if let Some((span, status)) = self.on_head_activated(&hash, None) {
				update.activated.push(ActivatedLeaf {
					hash,
					number,
					status,
					span,
				});
			}
		}

		if !update.is_empty() {
			self.broadcast_signal(OverseerSignal::ActiveLeaves(update)).await?;
		}

		loop {
			select! {
				msg = self.events_rx.select_next_some() => {
					match msg {
<<<<<<< HEAD
						Event::MsgToSubsystem(msg) => {
							self.metrics.on_message_relayed();
							self.route_message(msg.into()).await?;
=======
						Event::MsgToSubsystem { msg, origin } => {
							self.route_message(msg.into(), origin).await?;
>>>>>>> ade20586
						}
						Event::Stop => {
							self.stop().await;
							return Ok(());
						}
						Event::BlockImported(block) => {
							self.block_imported(block).await?;
						}
						Event::BlockFinalized(block) => {
							self.block_finalized(block).await?;
						}
						Event::ExternalRequest(request) => {
							self.handle_external_request(request);
						}
					}
				},
				msg = self.to_overseer_rx.select_next_some() => {
					match msg {
						ToOverseer::SpawnJob { name, s } => {
							self.spawn_job(name, s);
						}
						ToOverseer::SpawnBlockingJob { name, s } => {
							self.spawn_blocking_job(name, s);
						}
					}
				},
				res = self.running_subsystems.select_next_some() => {
					tracing::error!(
						target: LOG_TARGET,
						subsystem = ?res,
						"subsystem finished unexpectedly",
					);
					self.stop().await;
<<<<<<< HEAD
					return Ok(finished?);
=======
					return res;
>>>>>>> ade20586
				},
			}
		}
	}

	async fn block_imported(&mut self, block: BlockInfo) -> SubsystemResult<()> {
		match self.active_leaves.entry(block.hash) {
			hash_map::Entry::Vacant(entry) => entry.insert(block.number),
			hash_map::Entry::Occupied(entry) => {
				debug_assert_eq!(*entry.get(), block.number);
				return Ok(());
			}
		};

		let mut update = match self.on_head_activated(&block.hash, Some(block.parent_hash)) {
			Some((span, status)) => ActiveLeavesUpdate::start_work(ActivatedLeaf {
				hash: block.hash,
				number: block.number,
				status,
				span
			}),
			None => ActiveLeavesUpdate::default(),
		};

		if let Some(number) = self.active_leaves.remove(&block.parent_hash) {
			debug_assert_eq!(block.number.saturating_sub(1), number);
			update.deactivated.push(block.parent_hash);
			self.on_head_deactivated(&block.parent_hash);
		}

		self.clean_up_external_listeners();

		if !update.is_empty() {
			self.broadcast_signal(OverseerSignal::ActiveLeaves(update)).await?;
		}
		Ok(())
	}

	async fn block_finalized(&mut self, block: BlockInfo) -> SubsystemResult<()> {
		let mut update = ActiveLeavesUpdate::default();

		self.active_leaves.retain(|h, n| {
			if *n <= block.number {
				update.deactivated.push(*h);
				false
			} else {
				true
			}
		});

		for deactivated in &update.deactivated {
			self.on_head_deactivated(deactivated)
		}

		self.broadcast_signal(OverseerSignal::BlockFinalized(block.hash, block.number)).await?;

		// If there are no leaves being deactivated, we don't need to send an update.
		//
		// Our peers will be informed about our finalized block the next time we activating/deactivating some leaf.
		if !update.is_empty() {
			self.broadcast_signal(OverseerSignal::ActiveLeaves(update)).await?;
		}

		Ok(())
	}

<<<<<<< HEAD
=======
	async fn broadcast_signal(&mut self, signal: OverseerSignal) -> SubsystemResult<()> {
		self.subsystems.candidate_validation.send_signal(signal.clone()).await?;
		self.subsystems.candidate_backing.send_signal(signal.clone()).await?;
		self.subsystems.statement_distribution.send_signal(signal.clone()).await?;
		self.subsystems.availability_distribution.send_signal(signal.clone()).await?;
		self.subsystems.availability_recovery.send_signal(signal.clone()).await?;
		self.subsystems.bitfield_signing.send_signal(signal.clone()).await?;
		self.subsystems.bitfield_distribution.send_signal(signal.clone()).await?;
		self.subsystems.provisioner.send_signal(signal.clone()).await?;
		self.subsystems.runtime_api.send_signal(signal.clone()).await?;
		self.subsystems.availability_store.send_signal(signal.clone()).await?;
		self.subsystems.network_bridge.send_signal(signal.clone()).await?;
		self.subsystems.chain_api.send_signal(signal.clone()).await?;
		self.subsystems.collator_protocol.send_signal(signal.clone()).await?;
		self.subsystems.collation_generation.send_signal(signal.clone()).await?;
		self.subsystems.approval_distribution.send_signal(signal.clone()).await?;
		self.subsystems.approval_voting.send_signal(signal.clone()).await?;
		self.subsystems.gossip_support.send_signal(signal).await?;

		Ok(())
	}

	async fn route_message(
		&mut self,
		msg: AllMessages,
		origin: &'static str,
	) -> SubsystemResult<()> {
		self.metrics.on_message_relayed();
		match msg {
			AllMessages::CandidateValidation(msg) => {
				self.subsystems.candidate_validation.send_message(msg, origin).await?;
			},
			AllMessages::CandidateBacking(msg) => {
				self.subsystems.candidate_backing.send_message(msg, origin).await?;
			},
			AllMessages::StatementDistribution(msg) => {
				self.subsystems.statement_distribution.send_message(msg, origin).await?;
			},
			AllMessages::AvailabilityDistribution(msg) => {
				self.subsystems.availability_distribution.send_message(msg, origin).await?;
			},
			AllMessages::AvailabilityRecovery(msg) => {
				self.subsystems.availability_recovery.send_message(msg, origin).await?;
			},
			AllMessages::BitfieldDistribution(msg) => {
				self.subsystems.bitfield_distribution.send_message(msg, origin).await?;
			},
			AllMessages::BitfieldSigning(msg) => {
				self.subsystems.bitfield_signing.send_message(msg, origin).await?;
			},
			AllMessages::Provisioner(msg) => {
				self.subsystems.provisioner.send_message(msg, origin).await?;
			},
			AllMessages::RuntimeApi(msg) => {
				self.subsystems.runtime_api.send_message(msg, origin).await?;
			},
			AllMessages::AvailabilityStore(msg) => {
				self.subsystems.availability_store.send_message(msg, origin).await?;
			},
			AllMessages::NetworkBridge(msg) => {
				self.subsystems.network_bridge.send_message(msg, origin).await?;
			},
			AllMessages::ChainApi(msg) => {
				self.subsystems.chain_api.send_message(msg, origin).await?;
			},
			AllMessages::CollationGeneration(msg) => {
				self.subsystems.collation_generation.send_message(msg, origin).await?;
			},
			AllMessages::CollatorProtocol(msg) => {
				self.subsystems.collator_protocol.send_message(msg, origin).await?;
			},
			AllMessages::ApprovalDistribution(msg) => {
				self.subsystems.approval_distribution.send_message(msg, origin).await?;
			},
			AllMessages::ApprovalVoting(msg) => {
				self.subsystems.approval_voting.send_message(msg, origin).await?;
			},
			AllMessages::GossipSupport(msg) => {
				self.subsystems.gossip_support.send_message(msg, origin).await?;
			},
			AllMessages::DisputeCoordinator(_) => {}
			AllMessages::DisputeParticipation(_) => {}
			AllMessages::ChainSelection(_) => {}
		}

		Ok(())
	}

>>>>>>> ade20586
	/// Handles a header activation. If the header's state doesn't support the parachains API,
	/// this returns `None`.
	fn on_head_activated(&mut self, hash: &Hash, parent_hash: Option<Hash>)
		-> Option<(Arc<jaeger::Span>, LeafStatus)>
	{
		if !self.supports_parachains.head_supports_parachains(hash) {
			return None;
		}

		self.metrics.on_head_activated();
		if let Some(listeners) = self.activation_external_listeners.remove(hash) {
			for listener in listeners {
				// it's fine if the listener is no longer interested
				let _ = listener.send(Ok(()));
			}
		}

		let mut span = jaeger::Span::new(*hash, "leaf-activated");

		if let Some(parent_span) = parent_hash.and_then(|h| self.span_per_active_leaf.get(&h)) {
			span.add_follows_from(&*parent_span);
		}

		let span = Arc::new(span);
		self.span_per_active_leaf.insert(*hash, span.clone());

		let status = if let Some(_) = self.known_leaves.put(*hash, ()) {
			LeafStatus::Stale
		} else {
			LeafStatus::Fresh
		};

		Some((span, status))
	}

	fn on_head_deactivated(&mut self, hash: &Hash) {
		self.metrics.on_head_deactivated();
		self.activation_external_listeners.remove(hash);
		self.span_per_active_leaf.remove(hash);
	}

	fn clean_up_external_listeners(&mut self) {
		self.activation_external_listeners.retain(|_, v| {
			// remove dead listeners
			v.retain(|c| !c.is_canceled());
			!v.is_empty()
		})
	}

	fn handle_external_request(&mut self, request: ExternalRequest) {
		match request {
			ExternalRequest::WaitForActivation { hash, response_channel } => {
				if self.active_leaves.get(&hash).is_some() {
					// it's fine if the listener is no longer interested
					let _ = response_channel.send(Ok(()));
				} else {
					self.activation_external_listeners.entry(hash).or_default().push(response_channel);
				}
			}
		}
	}

	fn spawn_job(&mut self, name: &'static str, j: BoxFuture<'static, ()>) {
		self.spawner.spawn(name, j);
	}

	fn spawn_blocking_job(&mut self, name: &'static str, j: BoxFuture<'static, ()>) {
		self.spawner.spawn_blocking(name, j);
	}
}




// Additional `From` implementations, in order to deal with incoming network messages.
// Kept out of the proc macro, for sake of simplicity reduce the need to make even
// more types to the proc macro logic.

use polkadot_node_network_protocol::{
	request_response::{request::IncomingRequest, v1 as req_res_v1},
};

impl From<IncomingRequest<req_res_v1::PoVFetchingRequest>> for AllMessages {
	fn from(req: IncomingRequest<req_res_v1::PoVFetchingRequest>) -> Self {
		From::<AvailabilityDistributionMessage>::from(From::from(req))
	}
}
impl From<IncomingRequest<req_res_v1::ChunkFetchingRequest>> for AllMessages {
	fn from(req: IncomingRequest<req_res_v1::ChunkFetchingRequest>) -> Self {
		From::<AvailabilityDistributionMessage>::from(From::from(req))
	}
}
impl From<IncomingRequest<req_res_v1::CollationFetchingRequest>> for AllMessages {
	fn from(req: IncomingRequest<req_res_v1::CollationFetchingRequest>) -> Self {
		From::<CollatorProtocolMessage>::from(From::from(req))
	}
}
impl From<IncomingRequest<req_res_v1::AvailableDataFetchingRequest>> for AllMessages {
	fn from(req: IncomingRequest<req_res_v1::AvailableDataFetchingRequest>) -> Self {
		From::<AvailabilityRecoveryMessage>::from(From::from(req))
	}
}


#[cfg(test)]
mod tests;<|MERGE_RESOLUTION|>--- conflicted
+++ resolved
@@ -169,19 +169,22 @@
 
 impl Handler {
 	/// Inform the `Overseer` that that some block was imported.
-	#[tracing::instrument(level = "trace", skip(self), fields(subsystem = LOG_TARGET))]
 	pub async fn block_imported(&mut self, block: BlockInfo) {
 		self.send_and_log_error(Event::BlockImported(block)).await
 	}
 
 	/// Send some message to one of the `Subsystem`s.
-	#[tracing::instrument(level = "trace", skip(self, msg), fields(subsystem = LOG_TARGET))]
-	pub async fn send_msg(&mut self, msg: impl Into<AllMessages>) {
-		self.send_and_log_error(Event::MsgToSubsystem(msg.into())).await
+	pub async fn send_msg(&mut self, msg: impl Into<AllMessages>, origin: &'static str) {
+		self.send_and_log_error(Event::MsgToSubsystem { msg: msg.into(), origin }).await
+	}
+
+	/// Send a message not providing an origin.
+	#[inline(always)]
+	pub async fn send_msg_anon(&mut self, msg: impl Into<AllMessages>) {
+		self.send_msg(msg, "").await
 	}
 
 	/// Inform the `Overseer` that some block was finalized.
-	#[tracing::instrument(level = "trace", skip(self), fields(subsystem = LOG_TARGET))]
 	pub async fn block_finalized(&mut self, block: BlockInfo) {
 		self.send_and_log_error(Event::BlockFinalized(block)).await
 	}
@@ -192,7 +195,6 @@
 	/// Note that due the fact the overseer doesn't store the whole active-leaves set, only deltas,
 	/// the response channel may never return if the hash was deactivated before this call.
 	/// In this case, it's the caller's responsibility to ensure a timeout is set.
-	#[tracing::instrument(level = "trace", skip(self, response_channel), fields(subsystem = LOG_TARGET))]
 	pub async fn wait_for_activation(&mut self, hash: Hash, response_channel: oneshot::Sender<SubsystemResult<()>>) {
 		self.send_and_log_error(Event::ExternalRequest(ExternalRequest::WaitForActivation {
 				hash,
@@ -201,11 +203,11 @@
 	}
 
 	/// Tell `Overseer` to shutdown.
-	#[tracing::instrument(level = "trace", skip(self), fields(subsystem = LOG_TARGET))]
 	pub async fn stop(&mut self) {
 		self.send_and_log_error(Event::Stop).await;
 	}
 
+	/// Most basic operation, to stop a server.
 	async fn send_and_log_error(&mut self, event: Event) {
 		if self.0.send(event).await.is_err() {
 			tracing::info!(target: LOG_TARGET, "Failed to send an event to Overseer");
@@ -213,13 +215,11 @@
 	}
 
 	/// Whether the overseer handler is connected to an overseer.
-	#[deprecated(note ="Makes no sense imho")]
 	pub fn is_connected(&self) -> bool {
 		true
 	}
 
 	/// Whether the handler is disconnected.
-	#[deprecated(note="Makes no sense imho")]
 	pub fn is_disconnected(&self) -> bool {
 		false
 	}
@@ -274,16 +274,14 @@
 	BlockImported(BlockInfo),
 	/// A block was finalized with i.e. babe or another consensus algorithm.
 	BlockFinalized(BlockInfo),
-<<<<<<< HEAD
-	/// An explicit message to the subsystem.
-	MsgToSubsystem(AllMessages),
-	/// An external request, see the inner type for details.
-=======
+	/// Message as sent to a subsystem.
 	MsgToSubsystem {
+		/// The actual message.
 		msg: AllMessages,
+		/// The originating subsystem name.
 		origin: &'static str,
 	},
->>>>>>> ade20586
+	/// A request from the outer world.
 	ExternalRequest(ExternalRequest),
 	/// Stop the overseer on i.e. a UNIX signal.
 	Stop,
@@ -301,91 +299,6 @@
 	},
 }
 
-<<<<<<< HEAD
-=======
-/// A handler used to communicate with the [`Overseer`].
-///
-/// [`Overseer`]: struct.Overseer.html
-#[derive(Clone)]
-pub struct OverseerHandler {
-	events_tx: Option<metered::MeteredSender<Event>>,
-}
-
-impl OverseerHandler {
-	/// Create a disconnected overseer handler.
-	pub fn disconnected() -> Self {
-		OverseerHandler {
-			events_tx: None,
-		}
-	}
-
-	/// Whether the overseer handler is connected to an overseer.
-	pub fn is_connected(&self) -> bool {
-		self.events_tx.is_some()
-	}
-
-	/// Whether the handler is disconnected.
-	pub fn is_disconnected(&self) -> bool {
-		self.events_tx.is_none()
-	}
-
-	/// Using this handler, connect another handler to the same
-	/// overseer, if any.
-	pub fn connect_other(&self, other: &mut OverseerHandler) {
-		other.events_tx = self.events_tx.clone();
-	}
-
-	/// Inform the `Overseer` that that some block was imported.
-	pub async fn block_imported(&mut self, block: BlockInfo) {
-		self.send_and_log_error(Event::BlockImported(block)).await
-	}
-
-	/// Send some message to one of the `Subsystem`s.
-	pub async fn send_msg(&mut self, msg: impl Into<AllMessages>, origin: &'static str) {
-		self.send_and_log_error(Event::MsgToSubsystem {
-			msg: msg.into(),
-			origin,
-		}).await
-	}
-
-	/// Same as `send_msg`, but with no origin. Used for tests.
-	pub async fn send_msg_anon(&mut self, msg: impl Into<AllMessages>) {
-		self.send_msg(msg, "").await
-	}
-
-	/// Inform the `Overseer` that some block was finalized.
-	pub async fn block_finalized(&mut self, block: BlockInfo) {
-		self.send_and_log_error(Event::BlockFinalized(block)).await
-	}
-
-	/// Wait for a block with the given hash to be in the active-leaves set.
-	///
-	/// The response channel responds if the hash was activated and is closed if the hash was deactivated.
-	/// Note that due the fact the overseer doesn't store the whole active-leaves set, only deltas,
-	/// the response channel may never return if the hash was deactivated before this call.
-	/// In this case, it's the caller's responsibility to ensure a timeout is set.
-	pub async fn wait_for_activation(&mut self, hash: Hash, response_channel: oneshot::Sender<SubsystemResult<()>>) {
-		self.send_and_log_error(Event::ExternalRequest(ExternalRequest::WaitForActivation {
-			hash,
-			response_channel
-		})).await
-	}
-
-	/// Tell `Overseer` to shutdown.
-	pub async fn stop(&mut self) {
-		self.send_and_log_error(Event::Stop).await
-	}
-
-	async fn send_and_log_error(&mut self, event: Event) {
-		if let Some(ref mut events_tx) = self.events_tx {
-			if events_tx.send(event).await.is_err() {
-				tracing::info!(target: LOG_TARGET, "Failed to send an event to Overseer");
-			}
-		}
-	}
-}
-
->>>>>>> ade20586
 /// Glues together the [`Overseer`] and `BlockchainEvents` by forwarding
 /// import and finality notifications into the [`OverseerHandler`].
 pub async fn forward_events<P: BlockchainEvents<Block>>(
@@ -440,17 +353,8 @@
 	#[subsystem(no_dispatch, AvailabilityDistributionMessage)]
 	availability_distribution: AvailabilityDistribution,
 
-<<<<<<< HEAD
 	#[subsystem(no_dispatch, AvailabilityRecoveryMessage)]
 	availability_recovery: AvailabilityRecovery,
-=======
-#[async_trait::async_trait]
-impl SubsystemSender for OverseerSubsystemSender {
-	async fn send_message(&mut self, msg: AllMessages) {
-		let needed_signals = self.signals_received.load();
-		self.channels.send_and_log_error(needed_signals, msg).await;
-	}
->>>>>>> ade20586
 
 	#[subsystem(blocking, no_dispatch, BitfieldSigningMessage)]
 	bitfield_signing: BitfieldSigning,
@@ -473,77 +377,17 @@
 	#[subsystem(no_dispatch, blocking, ChainApiMessage)]
 	chain_api: ChainApi,
 
-<<<<<<< HEAD
 	#[subsystem(no_dispatch, CollationGenerationMessage)]
 	collation_generation: CollationGeneration,
 
 	#[subsystem(no_dispatch, CollatorProtocolMessage)]
 	collator_protocol: CollatorProtocol,
-=======
-	async fn recv(&mut self) -> SubsystemResult<FromOverseer<M>> {
-		loop {
-			// If we have a message pending an overseer signal, we only poll for signals
-			// in the meantime.
-			let signals_received = self.signals_received.load();
-			if let Some((needs_signals_received, msg)) = self.pending_incoming.take() {
-				if needs_signals_received <= signals_received {
-					return Ok(FromOverseer::Communication { msg });
-				} else {
-					self.pending_incoming = Some((needs_signals_received, msg));
-					tracing::debug!(
-						target: LOG_TARGET,
-						subsystem = std::any::type_name::<M>(),
-						diff = needs_signals_received - signals_received,
-						"waiting for a signal",
-					);
-					// wait for next signal.
-					let signal = self.signals.next().await
-						.ok_or(SubsystemError::Context(
-							"Signal channel is terminated and empty."
-							.to_owned()
-						))?;
->>>>>>> ade20586
 
 	#[subsystem(ApprovalDistributionMessage)]
 	approval_distribution: ApprovalDistribution,
 
-<<<<<<< HEAD
 	#[subsystem(no_dispatch, ApprovalVotingMessage)]
 	approval_voting: ApprovalVoting,
-=======
-			let mut await_message = self.messages.next();
-			let mut await_signal = self.signals.next();
-			let pending_incoming = &mut self.pending_incoming;
-
-			// Otherwise, wait for the next signal or incoming message.
-			let from_overseer = futures::select_biased! {
-				signal = await_signal => {
-					let signal = signal
-						.ok_or(SubsystemError::Context(
-							"Signal channel is terminated and empty."
-							.to_owned()
-						))?;
-
-					FromOverseer::Signal(signal)
-				}
-				msg = await_message => {
-					let packet = msg
-						.ok_or(SubsystemError::Context(
-							"Message channel is terminated and empty."
-							.to_owned()
-						))?;
-
-					if packet.signals_received > signals_received {
-						// wait until we've received enough signals to return this message.
-						*pending_incoming = Some((packet.signals_received, packet.message));
-						continue;
-					} else {
-						// we know enough to return this message.
-						FromOverseer::Communication { msg: packet.message}
-					}
-				}
-			};
->>>>>>> ade20586
 
 	#[subsystem(no_dispatch, GossipSupportMessage)]
 	gossip_support: GossipSupport,
@@ -554,159 +398,8 @@
 	#[subsystem(no_dispatch, wip, DisputeParticipationMessage)]
 	dispute_participation: DisputeParticipation,
 
-<<<<<<< HEAD
 	#[subsystem(no_dispatch, wip, ChainSelectionMessage)]
 	chain_selection: ChainSelection,
-=======
-	fn spawn_blocking(&mut self, name: &'static str, s: Pin<Box<dyn Future<Output = ()> + Send>>)
-		-> SubsystemResult<()>
-	{
-		self.to_overseer.unbounded_send(ToOverseer::SpawnBlockingJob {
-			name,
-			s,
-		}).map_err(|_| SubsystemError::TaskSpawn(name))
-	}
-
-	fn sender(&mut self) -> &mut OverseerSubsystemSender {
-		&mut self.to_subsystems
-	}
-}
-
-/// A subsystem that we oversee.
-///
-/// Ties together the [`Subsystem`] itself and it's running instance
-/// (which may be missing if the [`Subsystem`] is not running at the moment
-/// for whatever reason).
-///
-/// [`Subsystem`]: trait.Subsystem.html
-struct OverseenSubsystem<M> {
-	instance: Option<SubsystemInstance<M>>,
-}
-
-impl<M> OverseenSubsystem<M> {
-	/// Send a message to the wrapped subsystem.
-	///
-	/// If the inner `instance` is `None`, nothing is happening.
-	async fn send_message(&mut self, msg: M, origin: &'static str) -> SubsystemResult<()> {
-		const MESSAGE_TIMEOUT: Duration = Duration::from_secs(10);
-
-		if let Some(ref mut instance) = self.instance {
-			match instance.tx_bounded.send(MessagePacket {
-				signals_received: instance.signals_received,
-				message: msg.into()
-			}).timeout(MESSAGE_TIMEOUT).await
-			{
-				None => {
-					tracing::error!(
-						target: LOG_TARGET,
-						%origin,
-						"Subsystem {} appears unresponsive.",
-						instance.name,
-					);
-					Err(SubsystemError::SubsystemStalled(instance.name))
-				}
-				Some(res) => res.map_err(Into::into),
-			}
-		} else {
-			Ok(())
-		}
-	}
-
-	/// Send a signal to the wrapped subsystem.
-	///
-	/// If the inner `instance` is `None`, nothing is happening.
-	async fn send_signal(&mut self, signal: OverseerSignal) -> SubsystemResult<()> {
-		const SIGNAL_TIMEOUT: Duration = Duration::from_secs(10);
-
-		if let Some(ref mut instance) = self.instance {
-			match instance.tx_signal.send(signal.clone()).timeout(SIGNAL_TIMEOUT).await {
-				None => {
-					tracing::error!(
-						target: LOG_TARGET,
-						?signal,
-						received = instance.signals_received,
-						"Subsystem {} appears unresponsive.",
-						instance.name,
-					);
-					Err(SubsystemError::SubsystemStalled(instance.name))
-				}
-				Some(res) => {
-					let res = res.map_err(Into::into);
-					if res.is_ok() {
-						instance.signals_received += 1;
-					}
-					res
-				}
-			}
-		} else {
-			Ok(())
-		}
-	}
-}
-
-#[derive(Clone)]
-struct SubsystemMeters {
-	bounded: metered::Meter,
-	unbounded: metered::Meter,
-	signals: metered::Meter,
-}
-
-impl SubsystemMeters {
-	fn read(&self) -> SubsystemMeterReadouts {
-		SubsystemMeterReadouts {
-			bounded: self.bounded.read(),
-			unbounded: self.unbounded.read(),
-			signals: self.signals.read(),
-		}
-	}
-}
-
-struct SubsystemMeterReadouts {
-	bounded: metered::Readout,
-	unbounded: metered::Readout,
-	signals: metered::Readout,
-}
-
-
-/// Store 2 days worth of blocks, not accounting for forks,
-/// in the LRU cache. Assumes a 6-second block time.
-const KNOWN_LEAVES_CACHE_SIZE: usize = 2 * 24 * 3600 / 6;
-
-/// The `Overseer` itself.
-pub struct Overseer<S, SupportsParachains> {
-	/// Handles to all subsystems.
-	subsystems: AllSubsystems<
-		OverseenSubsystem<CandidateValidationMessage>,
-		OverseenSubsystem<CandidateBackingMessage>,
-		OverseenSubsystem<StatementDistributionMessage>,
-		OverseenSubsystem<AvailabilityDistributionMessage>,
-		OverseenSubsystem<AvailabilityRecoveryMessage>,
-		OverseenSubsystem<BitfieldSigningMessage>,
-		OverseenSubsystem<BitfieldDistributionMessage>,
-		OverseenSubsystem<ProvisionerMessage>,
-		OverseenSubsystem<RuntimeApiMessage>,
-		OverseenSubsystem<AvailabilityStoreMessage>,
-		OverseenSubsystem<NetworkBridgeMessage>,
-		OverseenSubsystem<ChainApiMessage>,
-		OverseenSubsystem<CollationGenerationMessage>,
-		OverseenSubsystem<CollatorProtocolMessage>,
-		OverseenSubsystem<ApprovalDistributionMessage>,
-		OverseenSubsystem<ApprovalVotingMessage>,
-		OverseenSubsystem<GossipSupportMessage>,
-	>,
-
-	/// Spawner to spawn tasks to.
-	s: S,
-
-	/// Here we keep handles to spawned subsystems to be notified when they terminate.
-	running_subsystems: FuturesUnordered<BoxFuture<'static, SubsystemResult<()>>>,
-
-	/// Gather running subsystems' outbound streams into one.
-	to_overseer_rx: Fuse<metered::UnboundedMeteredReceiver<ToOverseer>>,
-
-	/// Events that are sent to the overseer from the outside world
-	events_rx: metered::MeteredReceiver<Event>,
->>>>>>> ade20586
 
 	/// External listeners waiting for a hash to be in the active-leave set.
 	pub activation_external_listeners: HashMap<Hash, Vec<oneshot::Sender<SubsystemResult<()>>>>,
@@ -968,14 +661,9 @@
 			select! {
 				msg = self.events_rx.select_next_some() => {
 					match msg {
-<<<<<<< HEAD
-						Event::MsgToSubsystem(msg) => {
-							self.metrics.on_message_relayed();
-							self.route_message(msg.into()).await?;
-=======
 						Event::MsgToSubsystem { msg, origin } => {
 							self.route_message(msg.into(), origin).await?;
->>>>>>> ade20586
+							self.metrics.on_message_relayed();
 						}
 						Event::Stop => {
 							self.stop().await;
@@ -1009,11 +697,7 @@
 						"subsystem finished unexpectedly",
 					);
 					self.stop().await;
-<<<<<<< HEAD
-					return Ok(finished?);
-=======
 					return res;
->>>>>>> ade20586
 				},
 			}
 		}
@@ -1080,97 +764,6 @@
 		Ok(())
 	}
 
-<<<<<<< HEAD
-=======
-	async fn broadcast_signal(&mut self, signal: OverseerSignal) -> SubsystemResult<()> {
-		self.subsystems.candidate_validation.send_signal(signal.clone()).await?;
-		self.subsystems.candidate_backing.send_signal(signal.clone()).await?;
-		self.subsystems.statement_distribution.send_signal(signal.clone()).await?;
-		self.subsystems.availability_distribution.send_signal(signal.clone()).await?;
-		self.subsystems.availability_recovery.send_signal(signal.clone()).await?;
-		self.subsystems.bitfield_signing.send_signal(signal.clone()).await?;
-		self.subsystems.bitfield_distribution.send_signal(signal.clone()).await?;
-		self.subsystems.provisioner.send_signal(signal.clone()).await?;
-		self.subsystems.runtime_api.send_signal(signal.clone()).await?;
-		self.subsystems.availability_store.send_signal(signal.clone()).await?;
-		self.subsystems.network_bridge.send_signal(signal.clone()).await?;
-		self.subsystems.chain_api.send_signal(signal.clone()).await?;
-		self.subsystems.collator_protocol.send_signal(signal.clone()).await?;
-		self.subsystems.collation_generation.send_signal(signal.clone()).await?;
-		self.subsystems.approval_distribution.send_signal(signal.clone()).await?;
-		self.subsystems.approval_voting.send_signal(signal.clone()).await?;
-		self.subsystems.gossip_support.send_signal(signal).await?;
-
-		Ok(())
-	}
-
-	async fn route_message(
-		&mut self,
-		msg: AllMessages,
-		origin: &'static str,
-	) -> SubsystemResult<()> {
-		self.metrics.on_message_relayed();
-		match msg {
-			AllMessages::CandidateValidation(msg) => {
-				self.subsystems.candidate_validation.send_message(msg, origin).await?;
-			},
-			AllMessages::CandidateBacking(msg) => {
-				self.subsystems.candidate_backing.send_message(msg, origin).await?;
-			},
-			AllMessages::StatementDistribution(msg) => {
-				self.subsystems.statement_distribution.send_message(msg, origin).await?;
-			},
-			AllMessages::AvailabilityDistribution(msg) => {
-				self.subsystems.availability_distribution.send_message(msg, origin).await?;
-			},
-			AllMessages::AvailabilityRecovery(msg) => {
-				self.subsystems.availability_recovery.send_message(msg, origin).await?;
-			},
-			AllMessages::BitfieldDistribution(msg) => {
-				self.subsystems.bitfield_distribution.send_message(msg, origin).await?;
-			},
-			AllMessages::BitfieldSigning(msg) => {
-				self.subsystems.bitfield_signing.send_message(msg, origin).await?;
-			},
-			AllMessages::Provisioner(msg) => {
-				self.subsystems.provisioner.send_message(msg, origin).await?;
-			},
-			AllMessages::RuntimeApi(msg) => {
-				self.subsystems.runtime_api.send_message(msg, origin).await?;
-			},
-			AllMessages::AvailabilityStore(msg) => {
-				self.subsystems.availability_store.send_message(msg, origin).await?;
-			},
-			AllMessages::NetworkBridge(msg) => {
-				self.subsystems.network_bridge.send_message(msg, origin).await?;
-			},
-			AllMessages::ChainApi(msg) => {
-				self.subsystems.chain_api.send_message(msg, origin).await?;
-			},
-			AllMessages::CollationGeneration(msg) => {
-				self.subsystems.collation_generation.send_message(msg, origin).await?;
-			},
-			AllMessages::CollatorProtocol(msg) => {
-				self.subsystems.collator_protocol.send_message(msg, origin).await?;
-			},
-			AllMessages::ApprovalDistribution(msg) => {
-				self.subsystems.approval_distribution.send_message(msg, origin).await?;
-			},
-			AllMessages::ApprovalVoting(msg) => {
-				self.subsystems.approval_voting.send_message(msg, origin).await?;
-			},
-			AllMessages::GossipSupport(msg) => {
-				self.subsystems.gossip_support.send_message(msg, origin).await?;
-			},
-			AllMessages::DisputeCoordinator(_) => {}
-			AllMessages::DisputeParticipation(_) => {}
-			AllMessages::ChainSelection(_) => {}
-		}
-
-		Ok(())
-	}
-
->>>>>>> ade20586
 	/// Handles a header activation. If the header's state doesn't support the parachains API,
 	/// this returns `None`.
 	fn on_head_activated(&mut self, hash: &Hash, parent_hash: Option<Hash>)
