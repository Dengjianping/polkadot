--- conflicted
+++ resolved
@@ -1059,13 +1059,6 @@
 	/// number in the current chain, inclusive.
 	#[codec(index = 3)]
 	ForceApprove(BlockNumber),
-<<<<<<< HEAD
-	/// A dispute has concluded with supermajority against a candidate. Block authors
-	/// should no longer build on top of this head and should instead revert to the
-	/// block at the given height which is the last known valid block in this chain.
-	#[codec(index = 4)]
-	Revert(BlockNumber),
-=======
 	/// A signal to revert the block number in the same chain as the
 	/// header this digest is part of and all of its descendents.
 	///
@@ -1076,7 +1069,6 @@
 	/// invalid parachain block within its own chain, due to a dispute.
 	#[codec(index = 4)]
 	Revert(BlockNumber)
->>>>>>> 45eef833
 }
 
 impl ConsensusLog {
